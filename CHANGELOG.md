# Changelog

All notable changes to this project will be documented in this file.

The format is based on [Keep a Changelog](https://keepachangelog.com/en/1.0.0/),
and this project adheres to [Semantic Versioning](https://semver.org/spec/v2.0.0.html).

## [Unreleased]

### Repository

-   Update pre-commit hooks
<<<<<<< HEAD
-   Update `thomaseizinger/create-pull-request` GiHub action to v1.2.1
=======
-   Update `thomaseizinger/create-pull-request` GiHub action
-   Update `isort` hook to v5.9.3
>>>>>>> 57bddd18

## [1.4.0] - 2021-07-16

### Added

-   Support for simultaneous processing of all files using `--all-at-once`

### Updated

-   Improved code handling standard output and error stream in case of multiple files
-   Minor improvements to debugging output

### Fixed

-   Do not attempt to copy the compilation database in the source directory if it exists and is a symbolic link
-   Properly handle the `--cmake` command line option

### Repository

-   Cleanup of `pre-commit-config.yaml` and added
-   Added some more flake8 plugins to the list used by `pre-commit`:
    + flake8-breakpoint
    + flake8-comprehensions
    + flake8-docstrings
    + flake8-eradicate
    + flake8-mutable

## [1.3.0] - 2021-06-27

### Added

-   Support for platform-specific CMake options
    Use `--linux`, `--mac` and `--win` to specify CMake flags that need to be provided only on the specific
    platform. `--unix` can be used as a shortcut to specifying `--linux` and `--mac`.

## [1.2.0] - 2021-06-27

### Added

-   Support for Include-What-You-Use

### Fixed

-   Double-dash arguments not present in debug output

### Repository

-   Add tests that use pre-commit directly
-   Add isort pre-commit hook

## [1.1.2] - 2021-06-26

### Added

-   Added debug command line option to show the exact commands being run when using pre-commit regardless of exit status

### Fixed

-   Properly handle double-dash arguments for clang-tidy when multiple files are passed to the hook

## [1.1.1] - 2021-06-26

### Updated

-   Added support for CUDA files by default

### Fixed

-   Default source directory is now correctly set to the current directory

### Repository

-   Fix automatic release publication workflow

## [1.1.0] - 2021-06-22

### Updated

-   Added Python 3.9 in the package's metadata
-   Support for specifying more than one build direcory
    If one of those exists and contains a configured CMake directory, that one will be chosen. If none already exist,
    the first specified alternative will be chosen.

### Fixed

-   Issues with arguments parsing for arguments that are specified more than once

### Repository

-   Update pre-commit configuration

## [1.0.1] - 2021-06-20

### Added

-   Support for GitHub actions
-   Small test scripts for Linux, MacOS and Windows (only partial testing)

### Updated

-   Slightly more verbose output on certain failures

### Fixed

-   Issue when passing paths to `subprocess.run()` on Windows
-   CMake arguments being parsed more than once

## [1.0.0] - 2021-06-18

Initial release with support for:

-   clang-format
-   clang-tidy
-   cppcheck

[Unreleased]: https://github.com/Takishima/cmake-pre-commit-hooks/compare/v1.4.0...HEAD

[1.4.0]: https://github.com/Takishima/cmake-pre-commit-hooks/compare/v1.3.0...v1.4.0

[1.3.0]: https://github.com/Takishima/cmake-pre-commit-hooks/compare/v1.2.0...v1.3.0

[1.2.0]: https://github.com/Takishima/cmake-pre-commit-hooks/compare/v1.1.2...v1.2.0

[1.1.2]: https://github.com/Takishima/cmake-pre-commit-hooks/compare/v1.1.1...v1.1.2

[1.1.1]: https://github.com/Takishima/cmake-pre-commit-hooks/compare/v1.1.0...v1.1.1

[1.1.0]: https://github.com/Takishima/cmake-pre-commit-hooks/compare/v1.0.1...v1.1.0

[1.0.1]: https://github.com/Takishima/cmake-pre-commit-hooks/compare/v1.0.0...v1.0.1

[1.0.0]: https://github.com/Takishima/cmake-pre-commit-hooks/compare/20b1113bf223273cda31a14a82c9d573a342de4a...v1.0.0<|MERGE_RESOLUTION|>--- conflicted
+++ resolved
@@ -10,12 +10,8 @@
 ### Repository
 
 -   Update pre-commit hooks
-<<<<<<< HEAD
 -   Update `thomaseizinger/create-pull-request` GiHub action to v1.2.1
-=======
--   Update `thomaseizinger/create-pull-request` GiHub action
 -   Update `isort` hook to v5.9.3
->>>>>>> 57bddd18
 
 ## [1.4.0] - 2021-07-16
 
