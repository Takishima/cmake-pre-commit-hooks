--- conflicted
+++ resolved
@@ -19,28 +19,19 @@
 
 ### Repository
 
-<<<<<<< HEAD
 - Update GitHub Action github/codeql-action from v2 to v3
 - Update GitHub Action actions/checkout from v3 to v4
 - Update GitHub Action actions/setup-python from v4 to v5
 - Update GitHub Action `ilammy/msvc-dev-cmd` from v1.12.1 to v1.13.0
-=======
-- Update GitHub Action `action/setup-python` to v5
->>>>>>> 07b21a05
 - Update GitHub Action `codecov/codecov-action` from v3 to v4
 - Update GitHub Action `ilammy/msvc-dev-cmd` from v1.12.1 to v1.13.0
 - Update GitHub Action `thomaseizinger/create-pull-request` to v1.4.0
 - Update `adrienverge/yamllint` hook to v1.35.1
-<<<<<<< HEAD
-- Update `astral-sh/ruff-pre-commit` hook to v0.3.4
-- Update `shellcheck-py/shellcheck-py` hook to v0.10.0.1
-=======
 - Update `astral-sh/ruff-pre-commit` hook to v0.4.5
 - Update `codespell-project/codespell` hook to v2.3.0
->>>>>>> 07b21a05
 - Update `Lucas-C/pre-commit-hook` hook to v1.5.5
 - Update `pre-commit/pre-commit-hooks` hook to v4.6.0
-- Update `shellcheck-py/shellcheck-py` hook to v0.10.0
+- Update `shellcheck-py/shellcheck-py` hook to v0.10.0.1
 
 ## [v1.9.5] - 2023-12-15
 
