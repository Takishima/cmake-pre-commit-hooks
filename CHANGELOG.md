# Changelog

All notable changes to this project will be documented in this file.

The format is based on [Keep a Changelog](https://keepachangelog.com/en/1.0.0/),
and this project adheres to [Semantic Versioning](https://semver.org/spec/v2.0.0.html).

## [Unreleased]

### Changed

-   Changed minimum Python version to 3.8.X
-   Allow `lizard` hook to handle Fortran files

### Updated

-   Update GitHub release publishing workflow
-   Added some more pre-commit hooks:
    +  doc8
    +  codespell
    +  yamllint
    +  blacken-docs
    +  pyupgrade

### Repository

-   Update `thomaseizinger/create-pull-request` GitHub Action to v1.3.0
<<<<<<< HEAD
-   Update `ilammy/msvc-dev-cmd` GitHub Action to v1.12.1
-   Update `Lucas-C/pre-commit-hooks` hook to v1.4.1
=======
-   Update `Lucas-C/pre-commit-hooks` hook to v1.4.2
>>>>>>> 896d937c
-   Update `asottile/pyupgrade` to v3.2.0
-   Update `black` hook to v22.10.0
-   Update `blacken-docs` hook to v1.13.0
-   Update `flake8` hook to v5.0.4
-   Update `pre-commit/mirrors-pylint` to v3.0.0a5
-   Update `pre-commit/pre-commit-hooks` to v4.3.0
-   Update `pyupgrade` hook to v3.3.1
-   Update `yamllint` hook to v1.29.0
-   Update `isort` hook to v5.12.0

## [1.5.3] - 2022-06-14

### Added

-   Add support for installing `clang-format` using Python if not found on the system
-   Add support for installing `lizard` automatically if not found on the system

### Fixed

-   Correctly pass on the default argument list to `CLinters`
-   Fixed issues with release publishing workflows on GitHub

### Repository

-   Update GitHub's CodeQL action to v2
-   Update `pre-commit/pre-commit-hooks` hook to v4.3.0
-   Update `Lucas-C/pre-commit-hooks` hook to v1.2.0
-   Update `pre-commit/mirrors-pylint` hook to v3.0.0a5
-   Update `dangoslen/changelog-enforcer` GitHub action to v3
-   Update `thomaseizinger/create-pull-request` GitHub action to v1.2.2
-   Update `black` hook to v22.3.0
-   Update `check-manifest` to v0.48

## [1.5.2] - 2021-12-08

### Fixed

-   Fixed indentation issue

## [1.5.1] - 2021-12-08

### Fixed

-   Fixed locating of compilation database in presence of a symbolic link in the source directory

### Repository

-   New step in "Format" GitHub action to make sure the CHANGELOG is updated with proper version section for hotfix/_
    and release/_ branches
-   Update `isort` hook to v5.10.1
-   Update `black` hook to v21.12b0

## [1.5.0] - 2021-11-08

### Added

-   Support for `cpplint`
-   Support for `lizard`, a code complexity analyzer

### Repository

-   Update pre-commit hooks
-   Update `thomaseizinger/create-pull-request` GiHub action to v1.3.0
-   Update `isort` hook to v5.10.0
-   Update `black` hook to v21.10b0
-   Update `check-manifest` hook to v0.47
-   Update `flake8` hook to v4.0.1

## [1.4.0] - 2021-07-16

### Added

-   Support for simultaneous processing of all files using `--all-at-once`

### Updated

-   Improved code handling standard output and error stream in case of multiple files
-   Minor improvements to debugging output

### Fixed

-   Do not attempt to copy the compilation database in the source directory if it exists and is a symbolic link
-   Properly handle the `--cmake` command line option

### Repository

-   Cleanup of `pre-commit-config.yaml` and added
-   Added some more flake8 plugins to the list used by `pre-commit`:
    -   flake8-breakpoint
    -   flake8-comprehensions
    -   flake8-docstrings
    -   flake8-eradicate
    -   flake8-mutable

## [1.3.0] - 2021-06-27

### Added

-   Support for platform-specific CMake options
    Use `--linux`, `--mac` and `--win` to specify CMake flags that need to be provided only on the specific
    platform. `--unix` can be used as a shortcut to specifying `--linux` and `--mac`.

## [1.2.0] - 2021-06-27

### Added

-   Support for Include-What-You-Use

### Fixed

-   Double-dash arguments not present in debug output

### Repository

-   Add tests that use pre-commit directly
-   Add isort pre-commit hook

## [1.1.2] - 2021-06-26

### Added

-   Added debug command line option to show the exact commands being run when using pre-commit regardless of exit status

### Fixed

-   Properly handle double-dash arguments for clang-tidy when multiple files are passed to the hook

## [1.1.1] - 2021-06-26

### Updated

-   Added support for CUDA files by default

### Fixed

-   Default source directory is now correctly set to the current directory

### Repository

-   Fix automatic release publication workflow

## [1.1.0] - 2021-06-22

### Updated

-   Added Python 3.9 in the package's metadata
-   Support for specifying more than one build directory
    If one of those exists and contains a configured CMake directory, that one will be chosen. If none already exist,
    the first specified alternative will be chosen.

### Fixed

-   Issues with arguments parsing for arguments that are specified more than once

### Repository

-   Update pre-commit configuration

## [1.0.1] - 2021-06-20

### Added

-   Support for GitHub actions
-   Small test scripts for Linux, MacOS and Windows (only partial testing)

### Updated

-   Slightly more verbose output on certain failures

### Fixed

-   Issue when passing paths to `subprocess.run()` on Windows
-   CMake arguments being parsed more than once

## [1.0.0] - 2021-06-18

Initial release with support for:

-   clang-format
-   clang-tidy
-   cppcheck

[Unreleased]: https://github.com/Takishima/cmake-pre-commit-hooks/compare/v1.5.3...HEAD

[1.5.3]: https://github.com/Takishima/cmake-pre-commit-hooks/compare/v1.5.2...v1.5.3

[1.5.2]: https://github.com/Takishima/cmake-pre-commit-hooks/compare/v1.5.1...v1.5.2

[1.5.1]: https://github.com/Takishima/cmake-pre-commit-hooks/compare/v1.5.0...v1.5.1

[1.5.0]: https://github.com/Takishima/cmake-pre-commit-hooks/compare/v1.4.0...v1.5.0

[1.4.0]: https://github.com/Takishima/cmake-pre-commit-hooks/compare/v1.3.0...v1.4.0

[1.3.0]: https://github.com/Takishima/cmake-pre-commit-hooks/compare/v1.2.0...v1.3.0

[1.2.0]: https://github.com/Takishima/cmake-pre-commit-hooks/compare/v1.1.2...v1.2.0

[1.1.2]: https://github.com/Takishima/cmake-pre-commit-hooks/compare/v1.1.1...v1.1.2

[1.1.1]: https://github.com/Takishima/cmake-pre-commit-hooks/compare/v1.1.0...v1.1.1

[1.1.0]: https://github.com/Takishima/cmake-pre-commit-hooks/compare/v1.0.1...v1.1.0

[1.0.1]: https://github.com/Takishima/cmake-pre-commit-hooks/compare/v1.0.0...v1.0.1

[1.0.0]: https://github.com/Takishima/cmake-pre-commit-hooks/compare/20b1113bf223273cda31a14a82c9d573a342de4a...v1.0.0<|MERGE_RESOLUTION|>--- conflicted
+++ resolved
@@ -25,12 +25,8 @@
 ### Repository
 
 -   Update `thomaseizinger/create-pull-request` GitHub Action to v1.3.0
-<<<<<<< HEAD
 -   Update `ilammy/msvc-dev-cmd` GitHub Action to v1.12.1
--   Update `Lucas-C/pre-commit-hooks` hook to v1.4.1
-=======
 -   Update `Lucas-C/pre-commit-hooks` hook to v1.4.2
->>>>>>> 896d937c
 -   Update `asottile/pyupgrade` to v3.2.0
 -   Update `black` hook to v22.10.0
 -   Update `blacken-docs` hook to v1.13.0
